--- conflicted
+++ resolved
@@ -27,13 +27,8 @@
               m_sensor_gr_excess_hright(0.0), m_sensor_gr_excess_hleft(0.0), m_chip_hx(0.0), m_chip_hy(0.0), m_chip_hz(0.0),
               m_chip_offsetx(0.0), m_chip_offsety(0.0), m_chip_offsetz(0.0), m_chip_posx(0.0), m_chip_posy(0.0),
               m_chip_posz(0.0), m_pcb_hx(0.0), m_pcb_hy(0.0), m_pcb_hz(0.0), m_bump_radius(0.0), m_bump_height(0.0),
-<<<<<<< HEAD
-              m_bump_offsetx(0.0), m_bump_offsety(0.0), m_bump_dr(0.0), m_coverlayer_hz(0.0),
-	      m_coverlayer_mat("Al"), m_coverlayer_ON(false)
-=======
               m_bump_offsetx(0.0), m_bump_offsety(0.0), m_bump_dr(0.0), m_coverlayer_hz(0.0), m_coverlayer_mat("Al"),
               m_coverlayer_ON(false)
->>>>>>> ac05683e
         /*m_resistivity(0.0)*/ {}
         ~PixelDetectorModel() override = default;
 
@@ -111,13 +106,10 @@
 
             double whdz = GetHalfPCBZ() + GetHalfChipZ() + GetBumpHalfHeight() + GetHalfSensorZ();
 
-<<<<<<< HEAD
-            if ( m_coverlayer_ON ) whdz += GetHalfCoverlayerZ();
-=======
+
             if(m_coverlayer_ON) {
                 whdz += GetHalfCoverlayerZ();
             }
->>>>>>> ac05683e
 
             return whdz;
         };
@@ -184,15 +176,6 @@
         void SetPCBHY(double val) { m_pcb_hy = val; }
         void SetPCBHZ(double val) { m_pcb_hz = val; }
 
-<<<<<<< HEAD
-      // Coverlayer
-      void SetCoverlayerHZ(double val){
-	m_coverlayer_hz = val;
-	m_coverlayer_ON = true;
-      }
-      void SetCoverlayerMat(std::string mat){ m_coverlayer_mat = mat; }
-      
-=======
         // Coverlayer
         void SetCoverlayerHZ(double val) {
             m_coverlayer_hz = val;
@@ -200,7 +183,6 @@
         }
         void SetCoverlayerMat(std::string mat) { m_coverlayer_mat = std::move(mat); }
 
->>>>>>> ac05683e
     private:
         int m_npix_x;
         int m_npix_y;
@@ -248,11 +230,7 @@
         double m_coverlayer_hz;
         std::string m_coverlayer_mat;
         bool m_coverlayer_ON;
-<<<<<<< HEAD
-      
-=======
-
->>>>>>> ac05683e
+
         // double m_resistivity;
     };
 }
