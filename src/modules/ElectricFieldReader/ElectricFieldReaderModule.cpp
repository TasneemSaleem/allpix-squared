--- conflicted
+++ resolved
@@ -285,17 +285,11 @@
     auto model = detector_->getModel();
     // Do a several checks with the detector model
     if(model != nullptr) {
-<<<<<<< HEAD
-        if(std::fabs(thickness - model->getSensorSize().z()) > std::numeric_limits<double>::epsilon()) {
-            LOG(WARNING) << "Thickness of sensor in field map file is " << Units::display(thickness, "um")
-                         << " but in the detector model it is " << Units::display(model->getSensorSize().z(), "um");
-=======
         // Check field dimension in z versus the requested thickness domain:
         auto eff_thickness = thickness_domain.second - thickness_domain.first;
         if(std::fabs(thickness - eff_thickness) > std::numeric_limits<double>::epsilon()) {
             LOG(WARNING) << "Thickness of electric field is " << Units::display(thickness, "um")
                          << " but the depleted region is " << Units::display(eff_thickness, "um");
->>>>>>> 24762043
         }
         // Check the field extent along the pixel pitch in x and y:
         if(std::fabs(xpixsz - model->getPixelSize().x()) > std::numeric_limits<double>::epsilon() ||
