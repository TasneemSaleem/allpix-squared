--- conflicted
+++ resolved
@@ -7,22 +7,17 @@
 ### Description
 Combines individual sets of propagated charges together to a set of charges on the sensor pixels and thus prepares them for processing by the detector front-end electronics. The module does a simple direct mapping to the nearest pixel, ignoring propagated charges that are too far away from the implants or outside the pixel grid. Timing information for the pixel charges is currently not yet produced, but can be fetched from the linked propagated charges.
 
-<<<<<<< HEAD
 When a collection diode size is specified for the respective detector via its `implant_size` parameter, the `collect_from_implant` option can be turned on in order to only pick charge carriers from the implant region and ignore everything outside this region.
 Since this will lead to unexpected and undesired behavior when using linear electric fields, this option can only be used when using fields with a x/y dependence (i.e. field maps imported from TCAD).
+
+A histogram of charge carrier arrival times is generated if `output_plots` is enabled. The range and granularity of this plot can be configured.
 
 ### Parameters
 * `max_depth_distance` : Maximum distance in depth, i.e. normal to the sensor surface at the implant side, for a propagated charge to be taken into account. Defaults to `5um`.
 * `collect_from_implant`: Only consider charge carriers within the implant region of the respective detector instead of the full surface of the sensor. Should only be used with non-linear electric fields and defaults to `false`.
-=======
-A histogram of charge carrier arrival times is generated if `output_plots` is enabled. The range and granularity of this plot can be configured.
-
-### Parameters
-* `max_depth_distance` : Maximum distance in depth, i.e. normal to the sensor surface at the implant side, for a propagated charge to be taken into account. Defaults to `5um`.
 * `output_plots`: Determines if output plots should be generated. Disabled by default.
 * `output_plots_step`: Bin size of the arrival time histogram in units of time. Defaults to `0.1ns`.
 * `output_plots_range`: Total range of the arrival time histogram. Defaults to `100ns`.
->>>>>>> 0e843dc1
 
 ### Usage
 For a typical simulation, a *max_depth_distance* a few micro meters should be sufficient, leading to the following configuration:
